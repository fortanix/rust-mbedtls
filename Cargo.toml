--- conflicted
+++ resolved
@@ -2,13 +2,9 @@
 members = ["mbedtls"]
 resolver = "2"
 
-<<<<<<< HEAD
-[patch.crates-io]
-=======
 
 [patch.crates-io]
 # following patch are added to make CI works
 # TODO: remove following patch after new versions of following crates are published to crates.io
->>>>>>> ad4425ba
 mbedtls-sys-auto = { git = "https://github.com/fortanix/rust-mbedtls.git", branch = "master" }
 mbedtls-selftest = { git = "https://github.com/fortanix/rust-mbedtls.git", branch = "master" }