--- conflicted
+++ resolved
@@ -39,21 +39,11 @@
                 cargo nextest run --features force_aesni_support --target $TARGET
             fi
 
-<<<<<<< HEAD
             # no_std tests only are able to run on x86 platform
             if [ "$TARGET" == "x86_64-unknown-linux-gnu" ] || [[ "$TARGET" =~ ^x86_64-pc-windows- ]]; then
                 cargo nextest run --no-default-features --features ssl,no_std_deps,rdrand,time --target $TARGET
                 cargo nextest run --no-default-features --features x509,no_std_deps,rdrand,time --target $TARGET
                 cargo nextest run --no-default-features --features no_std_deps --target $TARGET
-=======
-                # no_std tests only are able to run on x86 platform
-                if [ "$TARGET" == "x86_64-unknown-linux-gnu" ] || [[ "$TARGET" =~ ^x86_64-pc-windows- ]]; then
-                    cargo nextest run --no-default-features --features "$FEAT"no_std_deps,rdrand,time --target $TARGET
-                    cargo nextest run --no-default-features --features "$FEAT"no_std_deps --target $TARGET
-                fi
-            else
-                cargo +$RUST_VERSION test --no-run --features "$FEAT" --target=$TARGET
->>>>>>> 014d8368
             fi
         else
             cargo +$TRAVIS_RUST_VERSION test --no-run --target=$TARGET
