--- conflicted
+++ resolved
@@ -17,13 +17,8 @@
 export CARGO_TARGET_AARCH64_UNKNOWN_LINUX_MUSL_RUNNER=qemu-aarch64
 
 cd "${repo_root}/mbedtls"
-<<<<<<< HEAD
-case "$TRAVIS_RUST_VERSION" in
-    stable|beta|nightly|nightly-2021-09-08)
-=======
 case "$RUST_VERSION" in
     stable|beta|nightly)
->>>>>>> 5da749c2
         # Install the rust toolchain
         rustup default $RUST_VERSION
         rustup target add --toolchain $RUST_VERSION $TARGET
@@ -43,12 +38,6 @@
                 cargo test --features force_aesni_support --target $TARGET
             fi
 
-<<<<<<< HEAD
-            # no_std tests only are able to run on x86 platform
-            if [ "$TARGET" == "x86_64-unknown-linux-gnu" ] || [[ "$TARGET" =~ ^x86_64-pc-windows- ]]; then
-                cargo test --no-default-features --features ssl,no_std_deps,rdrand,time --target $TARGET
-                cargo test --no-default-features --features no_std_deps --target $TARGET
-=======
                 # no_std tests only are able to run on x86 platform
                 if [ "$TARGET" == "x86_64-unknown-linux-gnu" ] || [[ "$TARGET" =~ ^x86_64-pc-windows- ]]; then
                     cargo nextest run --no-default-features --features "$FEAT"no_std_deps,rdrand,time --target $TARGET
@@ -56,7 +45,6 @@
                 fi
             else
                 cargo +$RUST_VERSION test --no-run --features "$FEAT" --target=$TARGET
->>>>>>> 5da749c2
             fi
         else
             cargo +$TRAVIS_RUST_VERSION test --no-run --features --target=$TARGET
