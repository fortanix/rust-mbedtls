[package]
name = "mbedtls"
version = "0.5.4"
authors = ["Jethro Beekman <jethro@fortanix.com>"]
build = "build.rs"
edition = "2018"
license = "Apache-2.0/GPL-2.0+"
description = """
Idiomatic Rust wrapper for MbedTLS, allowing you to use MbedTLS with only safe
code while being able to use such great Rust features like error handling and
closures.

Building on MbedTLS's focus on embedded use, this crate can be used in a no_std
environment."""
readme = "../README.md"
repository = "https://github.com/fortanix/rust-mbedtls"
documentation = "https://docs.rs/mbedtls/"
keywords = ["MbedTLS","mbed","TLS","SSL","cryptography"]

[dependencies]
bitflags = "1"
chrono = { version = "0.4", optional = true }
core_io = { version = "0.1", features = ["collections"], optional = true }
spin = { version = "0.5.2", default-features = false, optional = true }
serde = { version = "1.0.111", default-features = false }
serde_derive = "1.0.111"
byteorder = "1.3.4"
yasna = { version = "0.3.2", optional = true }
block-modes = { version = "0.3", optional = true }
rc2 = { version = "0.3", optional = true }

[target.x86_64-fortanix-unknown-sgx.dependencies]
rs-libc = "0.1.0"

[dependencies.mbedtls-sys-auto]
<<<<<<< HEAD
version = "2.18.4"
=======
version = "2.18.5"
>>>>>>> 9e06b8e0
default-features = false
features = ["custom_printf", "trusted_cert_callback"]
path = "../mbedtls-sys"

[dev-dependencies]
<<<<<<< HEAD
libc = "0.2.71"
rand = "0.4.6"
serde_cbor = "0.11.1"
hex = "0.4.2"
=======
libc = "0.2.0"
rand = "0.4.0"
serde_cbor = "0.6"
hex = "0.3"
matches = "0.1.8"
>>>>>>> 9e06b8e0

[build-dependencies]
cc = "1.0"

[features]
# Features are documented in the README
default = ["std", "aesni", "time", "padlock", "legacy_protocols", "use_libc"]
std = ["mbedtls-sys-auto/std", "serde/std", "yasna"]
threading = []
pthread = ["threading","std","mbedtls-sys-auto/pthread"]
spin_threading = ["threading","spin","mbedtls-sys-auto/custom_threading"]
sgx = ["std", "rust_threading", "rdrand", "force_aesni_support"]
rust_threading = ["threading", "mbedtls-sys-auto/custom_threading", "std"]
force_aesni_support = ["mbedtls-sys-auto/custom_has_support","mbedtls-sys-auto/aes_alt","aesni"]
mpi_force_c_code = ["mbedtls-sys-auto/mpi_force_c_code"]
rdrand = []
use_libc = ["mbedtls-sys-auto/libc"]
custom_gmtime_r = ["mbedtls-sys-auto/custom_gmtime_r", "chrono"]
custom_time = ["mbedtls-sys-auto/custom_time", "chrono"]
aesni = ["mbedtls-sys-auto/aesni"]
zlib = ["mbedtls-sys-auto/zlib"]
time = ["mbedtls-sys-auto/time"]
padlock = ["mbedtls-sys-auto/padlock"]
legacy_protocols = ["mbedtls-sys-auto/legacy_protocols"]
pkcs12 = ["std", "yasna"]
pkcs12_rc2 = ["pkcs12", "rc2", "block-modes"]

[[example]]
name = "client"
path = "examples/client.rs"
required-features = ["std"]

[[example]]
name = "server"
path = "examples/server.rs"
required-features = ["std"]

[[test]]
name = "client_server"
path = "tests/client_server.rs"
required-features = ["std"]

[[test]]
name = "ec"
path = "tests/ec.rs"

[[test]]
name = "pbkdf"
path = "tests/pbkdf.rs"

[[test]]
name = "mbedtls_self_tests"
path = "tests/mbedtls_self_tests.rs"

[[test]]
name = "bignum"
path = "tests/bignum.rs"

[[test]]
name = "rsa"
path = "tests/rsa.rs"

[[test]]
name = "save_restore"
path = "tests/save_restore.rs"

[[test]]
name = "ssl_conf_ca_cb"
path = "tests/ssl_conf_ca_cb.rs"
required-features = ["std"]

[[test]]
name = "ssl_conf_verify"
path = "tests/ssl_conf_verify.rs"
required-features = ["std"]<|MERGE_RESOLUTION|>--- conflicted
+++ resolved
@@ -33,28 +33,17 @@
 rs-libc = "0.1.0"
 
 [dependencies.mbedtls-sys-auto]
-<<<<<<< HEAD
-version = "2.18.4"
-=======
 version = "2.18.5"
->>>>>>> 9e06b8e0
 default-features = false
 features = ["custom_printf", "trusted_cert_callback"]
 path = "../mbedtls-sys"
 
 [dev-dependencies]
-<<<<<<< HEAD
 libc = "0.2.71"
 rand = "0.4.6"
 serde_cbor = "0.11.1"
 hex = "0.4.2"
-=======
-libc = "0.2.0"
-rand = "0.4.0"
-serde_cbor = "0.6"
-hex = "0.3"
 matches = "0.1.8"
->>>>>>> 9e06b8e0
 
 [build-dependencies]
 cc = "1.0"
