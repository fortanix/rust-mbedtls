--- conflicted
+++ resolved
@@ -28,12 +28,9 @@
 cbc = { version = "0.1.2", optional = true }
 rc2 = { version = "0.8.1", optional = true }
 cfg-if = "1.0.0"
-<<<<<<< HEAD
 tokio = { version = "1.16.1", optional = true }
-=======
 libc = "0.2.0"
 freelist = { git = "https://github.com/MihirLuthra/freelist.git", optional = true }
->>>>>>> d225d91b
 
 [target.x86_64-fortanix-unknown-sgx.dependencies]
 rs-libc = "0.2.0"
@@ -80,12 +77,9 @@
 pkcs12 = ["std", "yasna"]
 pkcs12_rc2 = ["pkcs12", "rc2", "cbc"]
 legacy_protocols = ["mbedtls-sys-auto/legacy_protocols"]
-<<<<<<< HEAD
 async = ["std", "tokio","tokio/net","tokio/io-util", "tokio/macros"]
 async-rt = ["async", "tokio/rt", "tokio/sync", "tokio/rt-multi-thread"]
-=======
 freelist_alloc = ["freelist", "mbedtls-sys-auto/freelist"]
->>>>>>> d225d91b
 
 [[example]]
 name = "client"
