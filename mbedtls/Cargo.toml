--- conflicted
+++ resolved
@@ -20,7 +20,7 @@
 [dependencies]
 bitflags = "1"
 core_io = { version = "0.1", features = ["collections"], optional = true }
-<<<<<<< HEAD
+
 spin = { version = "0.9.4", default-features = false, optional = true }
 serde = { version = "1.0.7", default-features = false, features = ["alloc"] }
 serde_derive = "1.0.7"
@@ -30,17 +30,7 @@
 bit-vec = { version = "0.6", optional = true }
 block-modes = { version = "0.9", optional = true }
 rc2 = { version = "0.8", optional = true }
-=======
-spin = { version = "0.4.0", default-features = false, optional = true }
-serde = { version = "1.0.7", default-features = false, features = ["alloc"] }
-serde_derive = "1.0.7"
-byteorder = { version = "1.0.0", default-features = false }
-yasna = { version = "0.2", optional = true, features = ["num-bigint", "bit-vec"] }
-num-bigint = { version = "0.2", optional = true }
-bit-vec = { version = "0.5", optional = true }
-block-modes = { version = "0.3", optional = true }
-rc2 = { version = "0.3", optional = true }
->>>>>>> 7e744d46
+
 cfg-if = "1.0.0"
 
 [target.x86_64-fortanix-unknown-sgx.dependencies]
@@ -66,11 +56,7 @@
 
 [features]
 # Features are documented in the README
-<<<<<<< HEAD
 default = ["std", "time", "padlock"]
-=======
-default = ["std", "aesni", "time", "padlock"]
->>>>>>> 7e744d46
 std = ["byteorder/std", "mbedtls-sys-auto/std", "serde/std", "yasna"]
 debug = ["mbedtls-sys-auto/debug"]
 no_std_deps = ["core_io", "spin", "serde/alloc"]
