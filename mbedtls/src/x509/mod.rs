/* Copyright (c) Fortanix, Inc.
 *
 * Licensed under the GNU General Public License, version 2 <LICENSE-GPL or
 * https://www.gnu.org/licenses/gpl-2.0.html> or the Apache License, Version
 * 2.0 <LICENSE-APACHE or http://www.apache.org/licenses/LICENSE-2.0>, at your
 * option. This file may not be copied, modified, or distributed except
 * according to those terms. */

#[cfg(not(feature = "std"))]
use crate::alloc_prelude::*;

pub mod certificate;
mod crl;
pub mod csr;
pub mod profile;
// TODO
// write_crt
// write_csr

#[doc(inline)]
pub use self::certificate::Certificate;
pub use self::crl::Crl;
#[doc(inline)]
pub use self::csr::Csr;
#[doc(inline)]
pub use self::profile::Profile;
use crate::error::Error;
use crate::private::UnsafeFrom;

use bitflags::bitflags;
use mbedtls_sys::types::raw_types::{c_int, c_uint, c_void};
use mbedtls_sys::*;
bitflags! {
    pub struct KeyUsage: c_uint {
        const DIGITAL_SIGNATURE  = X509_KU_DIGITAL_SIGNATURE as c_uint;
        const NON_REPUDIATION    = X509_KU_NON_REPUDIATION as c_uint;
        const KEY_ENCIPHERMENT   = X509_KU_KEY_ENCIPHERMENT as c_uint;
        const DATA_ENCIPHERMENT  = X509_KU_DATA_ENCIPHERMENT as c_uint;
        const KEY_AGREEMENT      = X509_KU_KEY_AGREEMENT as c_uint;
        const KEY_CERT_SIGN      = X509_KU_KEY_CERT_SIGN as c_uint;
        const CRL_SIGN           = X509_KU_CRL_SIGN as c_uint;
        const ENCIPHER_ONLY      = X509_KU_ENCIPHER_ONLY as c_uint;
        const DECIPHER_ONLY      = X509_KU_DECIPHER_ONLY as c_uint;
    }
}

bitflags! {
<<<<<<< HEAD
    #[derive(Copy, Clone, Debug)]
=======
    #[derive(Copy, Clone, Debug, PartialEq)]
>>>>>>> 55a699fa
    pub struct VerifyError: u32 {
        const CERT_BAD_KEY       = X509_BADCERT_BAD_KEY as u32;
        const CERT_BAD_MD        = X509_BADCERT_BAD_MD as u32;
        const CERT_BAD_PK        = X509_BADCERT_BAD_PK as u32;
        const CERT_CN_MISMATCH   = X509_BADCERT_CN_MISMATCH as u32;
        const CERT_EXPIRED       = X509_BADCERT_EXPIRED as u32;
        const CERT_EXT_KEY_USAGE = X509_BADCERT_EXT_KEY_USAGE as u32;
        const CERT_FUTURE        = X509_BADCERT_FUTURE as u32;
        const CERT_KEY_USAGE     = X509_BADCERT_KEY_USAGE as u32;
        const CERT_MISSING       = X509_BADCERT_MISSING as u32;
        const CERT_NOT_TRUSTED   = X509_BADCERT_NOT_TRUSTED as u32;
        const CERT_NS_CERT_TYPE  = X509_BADCERT_NS_CERT_TYPE as u32;
        const CERT_OTHER         = X509_BADCERT_OTHER as u32;
        const CERT_REVOKED       = X509_BADCERT_REVOKED as u32;
        const CERT_SKIP_VERIFY   = X509_BADCERT_SKIP_VERIFY as u32;
        const CRL_BAD_KEY        = X509_BADCRL_BAD_KEY as u32;
        const CRL_BAD_MD         = X509_BADCRL_BAD_MD as u32;
        const CRL_BAD_PK         = X509_BADCRL_BAD_PK as u32;
        const CRL_EXPIRED        = X509_BADCRL_EXPIRED as u32;
        const CRL_FUTURE         = X509_BADCRL_FUTURE as u32;
        const CRL_NOT_TRUSTED    = X509_BADCRL_NOT_TRUSTED as u32;
        const CUSTOM_BIT_20      = 0x10_0000;
        const CUSTOM_BIT_21      = 0x20_0000;
        const CUSTOM_BIT_22      = 0x40_0000;
        const CUSTOM_BIT_23      = 0x80_0000;
        const CUSTOM_BIT_24      = 0x100_0000;
        const CUSTOM_BIT_25      = 0x200_0000;
        const CUSTOM_BIT_26      = 0x400_0000;
        const CUSTOM_BIT_27      = 0x800_0000;
        const CUSTOM_BIT_28      = 0x1000_0000;
        const CUSTOM_BIT_29      = 0x2000_0000;
        const CUSTOM_BIT_30      = 0x4000_0000;
        const CUSTOM_BIT_31      = 0x8000_0000;
    }
}

impl VerifyError {
    pub fn error_info(&self) -> Vec<&'static str> {
        macro_rules! map {
            ( $e:expr, $v:expr, $( $variant:ident -> $msg:expr , )* ) => {{
                $(
                    if $e.contains(VerifyError::$variant) {
                        $v.push($msg);
                    }
                )*
            }}
        }
        let mut v = Vec::new();
        map! {
            self, v,
            CERT_BAD_KEY       -> "The certificate is signed with an unacceptable key (eg bad curve, RSA too short).",
            CERT_BAD_MD        -> "The certificate is signed with an unacceptable hash.",
            CERT_BAD_PK        -> "The certificate is signed with an unacceptable PK alg (eg RSA vs ECDSA).",
            CERT_CN_MISMATCH   -> "The certificate Common Name (CN) does not match with the expected CN.",
            CERT_EXPIRED       -> "The certificate validity has expired.",
            CERT_EXT_KEY_USAGE -> "Usage does not match the extendedKeyUsage extension.",
            CERT_FUTURE        -> "The certificate validity starts in the future.",
            CERT_KEY_USAGE     -> "Usage does not match the keyUsage extension.",
            CERT_MISSING       -> "Certificate was missing.",
            CERT_NOT_TRUSTED   -> "The certificate is not correctly signed by the trusted CA.",
            CERT_NS_CERT_TYPE  -> "Usage does not match the nsCertType extension.",
            CERT_OTHER         -> "Other reason (can be used by verify callback).",
            CERT_REVOKED       -> "The certificate has been revoked (is on a CRL).",
            CERT_SKIP_VERIFY   -> "Certificate verification was skipped.",
            CRL_BAD_KEY        -> "The CRL is signed with an unacceptable key (eg bad curve, RSA too short).",
            CRL_BAD_MD         -> "The CRL is signed with an unacceptable hash.",
            CRL_BAD_PK         -> "The CRL is signed with an unacceptable PK alg (eg RSA vs ECDSA).",
            CRL_EXPIRED        -> "The CRL is expired.",
            CRL_FUTURE         -> "The CRL is from the future.",
            CRL_NOT_TRUSTED    -> "The CRL is not correctly signed by the trusted CA.",
        }
        v
    }
}

callback!(VerifyCallback: Fn(&Certificate, i32, &mut VerifyError) -> Result<(), Error>);

pub(crate) unsafe extern "C" fn verify_callback<F>(
    closure: *mut c_void,
    crt: *mut x509_crt,
    depth: c_int,
    flags: *mut u32,
) -> c_int
where
    F: VerifyCallback + 'static,
{
    if crt.is_null() || closure.is_null() || flags.is_null() {
        return ::mbedtls_sys::ERR_X509_BAD_INPUT_DATA;
    }

    let cb = &*(closure as *const F);
    let crt: &mut Certificate = UnsafeFrom::from(crt).expect("valid certificate");

    let mut verify_error = match VerifyError::from_bits(*flags) {
        Some(ve) => ve,
        // This can only happen if mbedtls is setting flags in VerifyError that are
        // missing from our definition.
        None => return ::mbedtls_sys::ERR_X509_BAD_INPUT_DATA,
    };

    let res = cb(crt, depth, &mut verify_error);
    *flags = verify_error.bits();
    match res {
        Ok(()) => 0,
        Err(e) => e.to_int(),
    }
}

/// A specific moment in time in UTC
#[derive(Debug, Copy, Clone, Eq, PartialEq)]
pub struct Time {
    year: u16,
    month: u8,
    day: u8,
    hour: u8,
    minute: u8,
    second: u8,
}

use core::fmt::{self, Write as FmtWrite};

struct TimeWriter {
    buf: [u8; 15],
    idx: usize,
}

impl fmt::Write for TimeWriter {
    fn write_str(&mut self, s: &str) -> Result<(), fmt::Error> {
        for (dst, src) in self.buf.iter_mut().skip(self.idx).zip(s.as_bytes().iter()) {
            *dst = *src
        }
        self.idx += s.len();
        Ok(())
    }

    fn write_char(&mut self, c: char) -> Result<(), fmt::Error> {
        if c >= '0' || c <= '9' {
            if let Some(dst) = self.buf.get_mut(self.idx) {
                *dst = c as u8;
                self.idx += 1;
                return Ok(());
            }
        }
        Err(fmt::Error)
    }
}

impl Time {
    pub fn new(year: u16, month: u8, day: u8, hour: u8, minute: u8, second: u8) -> Option<Time> {
        if year < 10000 && month >= 1 && month <= 12 && day >= 1 && day <= 31 && hour < 24 && minute < 60 && second < 60 {
            Some(Time {
                year,
                month,
                day,
                hour,
                minute,
                second,
            })
        } else {
            None
        }
    }

    pub fn to_x509_time(&self) -> [u8; 15] {
        let mut writer = TimeWriter { buf: [0; 15], idx: 0 };
        write!(
            writer,
            "{:04}{:02}{:02}{:02}{:02}{:02}",
            self.year, self.month, self.day, self.hour, self.minute, self.second
        )
        .expect("error formatting time");
        assert!(writer.idx == 14);
        writer.buf
    }

    pub fn year(&self) -> u16 {
        self.year
    }
    pub fn month(&self) -> u8 {
        self.month
    }
    pub fn day(&self) -> u8 {
        self.day
    }
    pub fn hour(&self) -> u8 {
        self.hour
    }
    pub fn minute(&self) -> u8 {
        self.minute
    }
    pub fn second(&self) -> u8 {
        self.second
    }
}

#[cfg(feature = "chrono")]
#[derive(Clone, Copy, PartialEq, Eq, Debug, Default)]
pub struct InvalidTimeError;

#[cfg(feature = "chrono")]
mod chrono_time {
    use chrono::{Datelike, NaiveDate, NaiveDateTime, Timelike};
    use core::convert::{TryFrom, TryInto};

    use super::{InvalidTimeError, Time};

    impl TryFrom<Time> for NaiveDateTime {
        type Error = InvalidTimeError;

        fn try_from(value: Time) -> Result<Self, Self::Error> {
            let res = NaiveDate::from_ymd_opt(value.year.into(), value.month.into(), value.day.into())
                .and_then(|date| date.and_hms_opt(value.hour.into(), value.minute.into(), value.second.into()))
                .ok_or(InvalidTimeError)?;
            Ok(res)
        }
    }

    impl TryFrom<NaiveDateTime> for Time {
        type Error = InvalidTimeError;

        fn try_from(value: NaiveDateTime) -> Result<Self, Self::Error> {
            let res = Time::new(
                value.year().try_into().map_err(|_| InvalidTimeError)?,
                value.month().try_into().map_err(|_| InvalidTimeError)?,
                value.day().try_into().map_err(|_| InvalidTimeError)?,
                value.hour().try_into().map_err(|_| InvalidTimeError)?,
                value.minute().try_into().map_err(|_| InvalidTimeError)?,
                value.second().try_into().map_err(|_| InvalidTimeError)?,
            );
            res.ok_or(InvalidTimeError)
        }
    }

    #[test]
    fn time_naive_date_time_conversion() {
        let time = Time::new(2077, 12, 13, 10, 20, 30).unwrap();
        let naive_date_time: NaiveDateTime = time.try_into().unwrap();

        let expected = NaiveDate::from_ymd_opt(2077, 12, 13)
            .unwrap()
            .and_hms_opt(10, 20, 30)
            .unwrap();
        assert_eq!(naive_date_time, expected);

        assert_eq!(time, Time::try_from(naive_date_time).unwrap());
    }
}<|MERGE_RESOLUTION|>--- conflicted
+++ resolved
@@ -45,11 +45,7 @@
 }
 
 bitflags! {
-<<<<<<< HEAD
-    #[derive(Copy, Clone, Debug)]
-=======
     #[derive(Copy, Clone, Debug, PartialEq)]
->>>>>>> 55a699fa
     pub struct VerifyError: u32 {
         const CERT_BAD_KEY       = X509_BADCERT_BAD_KEY as u32;
         const CERT_BAD_MD        = X509_BADCERT_BAD_MD as u32;
