/* Copyright (c) Fortanix, Inc.
 *
 * Licensed under the GNU General Public License, version 2 <LICENSE-GPL or
 * https://www.gnu.org/licenses/gpl-2.0.html> or the Apache License, Version
 * 2.0 <LICENSE-APACHE or http://www.apache.org/licenses/LICENSE-2.0>, at your
 * option. This file may not be copied, modified, or distributed except
 * according to those terms. */

use crate::error::{Error, IntoResult, Result};
use crate::private::UnsafeFrom;
use core::convert::TryFrom;
use mbedtls_sys::*;

#[cfg(not(feature = "std"))]
use crate::alloc_prelude::*;

use crate::bignum::Mpi;
use crate::pk::EcGroupId;

define!(
    #[c_ty(ecp_group)]
    struct EcGroup;
    const init: fn() -> Self = ecp_group_init;
    const drop: fn(&mut Self) = ecp_group_free;
    impl<'a> Into<ptr> {}
);

impl Clone for EcGroup {
    fn clone(&self) -> Self {
        fn copy_group(group: &EcGroup) -> Result<EcGroup> {
            /*
            ecp_group_copy only works for named groups, for custom groups we
            must perform the copy manually.
            */
            if group.group_id()? != EcGroupId::None {
                let mut ret = EcGroup::init();
                unsafe { ecp_group_copy(ret.handle_mut(), group.handle()) }.into_result()?;
                Ok(ret)
            } else {
                let generator = group.generator()?;
                EcGroup::from_parameters(
                    group.p()?,
                    group.a()?,
                    group.b()?,
                    generator.x()?,
                    generator.y()?,
                    group.order()?,
                )
            }
        }

        copy_group(self).expect("EcGroup::copy success")
    }
}

impl PartialEq for EcGroup {
    fn eq(&self, other: &EcGroup) -> bool {
        self.p() == other.p()
            && self.a() == other.a()
            && self.b() == other.b()
            && self.order() == other.order()
            && self.generator() == other.generator()
    }
}

impl Eq for EcGroup {}

impl TryFrom<EcGroupId> for EcGroup {
    type Error = Error;

    fn try_from(id: EcGroupId) -> Result<EcGroup> {
        EcGroup::new(id)
    }
}

impl EcGroup {
    pub fn new(group: EcGroupId) -> Result<EcGroup> {
        let mut ret = Self::init();
        unsafe { ecp_group_load(&mut ret.inner, group.into()) }.into_result()?;
        Ok(ret)
    }

    /// Initialize an EcGroup with custom group parameters.
    ///
    /// HAZMAT: This function DOES NOT perform a full check on parameters
    /// against all known attacks. The caller MUST make sure that parameters are
    /// trusted. Failing to comply with this requirement may result in the use
    /// of INSECURE curves. Prefer [EcGroup::new] with known curves listed in
    /// [EcGroupId].
    pub fn from_parameters(p: Mpi, a: Mpi, b: Mpi, g_x: Mpi, g_y: Mpi, order: Mpi) -> Result<EcGroup> {
        let mut ret = Self::init();

        ret.inner.pbits = p.bit_length()?;
        ret.inner.nbits = order.bit_length()?;
        ret.inner.h = 0; // indicate to mbedtls that the values are not static constants

        let zero = Mpi::new(0)?;

        // basic bounds checking
        if &a < &zero
            || &a >= &p
            || &b < &zero
            || &b >= &p
            || &g_x < &zero
            || &g_x >= &p
            || &g_y < &zero
            || &g_y >= &p
            || &order <= &zero
            || (&a == &zero && &b == &zero)
        {
            return Err(Error::EcpBadInputData);
        }

        // Compute `order - 2`, needed below.
        let two = Mpi::new(2)?;
        let order_m2 = (&order - &two)?;

        unsafe {
            ret.inner.P = p.into_inner();
            ret.inner.A = a.into_inner();
            ret.inner.B = b.into_inner();
            ret.inner.N = order.into_inner();
            ret.inner.G.X = g_x.into_inner();
            ret.inner.G.Y = g_y.into_inner();
            mpi_lset(&mut ret.inner.G.Z, 1);
        }

        /*
        Test that the provided generator satisfies the curve equation
         */
        if unsafe { ecp_check_pubkey(&ret.inner, &ret.inner.G) } != 0 {
            return Err(Error::EcpBadInputData);
        }

        /*
        Test that generator has the expected order, ie that order*G == infinity

        We cannot use ecp_mul for this because ecp_mul requires that the scalar
        be less than the order. So instead split the scalar into order-2 and 2
        and test that G*(order-2) + G*2 == infinity.
         */
        let mut g_m = EcPoint::init(); // will be G*order

        unsafe {
            ecp_muladd(
                &mut ret.inner,
                &mut g_m.inner,
                two.handle(),
                &ret.inner.G,
                order_m2.handle(),
                &ret.inner.G,
            )
        }
        .into_result()?;

        let is_zero = unsafe { ecp_is_zero(&g_m.inner as *const ecp_point as *mut ecp_point) };

        if is_zero != 1 {
            return Err(Error::EcpBadInputData);
        }

        Ok(ret)
    }

    pub fn group_id(&self) -> Result<EcGroupId> {
        Ok(EcGroupId::from(self.inner.id))
    }

    pub fn p(&self) -> Result<Mpi> {
        Mpi::copy(&self.inner.P)
    }

    pub fn a(&self) -> Result<Mpi> {
        // Mbedtls uses A == NULL to indicate -3 mod p
        if self.inner.A.p == ::core::ptr::null_mut() {
            let mut neg3 = self.p()?;
            neg3 -= 3;
            Ok(neg3)
        } else {
            Mpi::copy(&self.inner.A)
        }
    }

    pub fn b(&self) -> Result<Mpi> {
        Mpi::copy(&self.inner.B)
    }

    pub fn order(&self) -> Result<Mpi> {
        Mpi::copy(&self.inner.N)
    }

    pub fn cofactor(&self) -> Result<u32> {
        match self.group_id()? {
            EcGroupId::Curve25519 => Ok(8),
            EcGroupId::Curve448 => Ok(4),
            // Requires a point-counting algorithm such as SEA.
            EcGroupId::None => Err(Error::EcpFeatureUnavailable),
            _ => Ok(1),
        }
    }

    pub fn generator(&self) -> Result<EcPoint> {
        EcPoint::copy(&self.inner.G)
    }

    pub fn contains_point(&self, point: &EcPoint) -> Result<bool> {
        match unsafe { ecp_check_pubkey(&self.inner, &point.inner) } {
            0 => Ok(true),
            ERR_ECP_INVALID_KEY => Ok(false),
            err => Err(Error::from_mbedtls_code(err)),
        }
    }
}

define!(
    #[c_ty(ecp_point)]
    struct EcPoint;
    const init: fn() -> Self = ecp_point_init;
    const drop: fn(&mut Self) = ecp_point_free;
    impl<'a> Into<ptr> {}
);

impl Clone for EcPoint {
    fn clone(&self) -> Self {
        let mut ret = Self::init();
        unsafe { ecp_copy(&mut ret.inner, &self.inner) }
            .into_result()
            .expect("ecp_copy success");
        ret
    }
}

impl PartialEq for EcPoint {
    fn eq(&self, other: &EcPoint) -> bool {
        self.eq(other).unwrap()
    }
}

impl EcPoint {
    pub fn new() -> Result<EcPoint> {
        let mut ret = Self::init();
        unsafe { ecp_set_zero(&mut ret.inner) }.into_result()?;
        Ok(ret)
    }

    pub(crate) fn copy(other: &ecp_point) -> Result<EcPoint> {
        let mut ret = Self::init();
        unsafe { ecp_copy(&mut ret.inner, other) }.into_result()?;
        Ok(ret)
    }

    pub fn from_binary(group: &EcGroup, bin: &[u8]) -> Result<EcPoint> {
        let prefix = *bin.get(0).ok_or(Error::EcpBadInputData)?;

        if prefix == 0x02 || prefix == 0x03 {
            // Compressed point, which mbedtls does not understand
            let y_mod_2 = if prefix == 0x03 { true } else { false };

            let p = group.p()?;
            let a = group.a()?;
            let b = group.b()?;

            if bin.len() != (p.byte_length()? + 1) {
                return Err(Error::EcpBadInputData);
            }

            let x = Mpi::from_binary(&bin[1..]).unwrap();

            // Now compute y = sqrt(x^3 + ax + b)
            let three = Mpi::new(3)?;
            let ax = (&x * &a)?.modulo(&p)?;
            let x3 = x.mod_exp(&three, &p)?;
            let x3_ax_b = (&(&x3 + &ax)? + &b)?.modulo(&p)?;
            let mut y = x3_ax_b.mod_sqrt(&p)?;

            if y.get_bit(0) != y_mod_2 {
                y = (&p - &y)?;
            }
            EcPoint::from_components(x, y)
        } else {
            let mut ret = Self::init();
            unsafe { ecp_point_read_binary(&group.inner, &mut ret.inner, bin.as_ptr(), bin.len()) }.into_result()?;
            Ok(ret)
        }
    }

    pub fn from_binary_no_compress(group: &EcGroup, bin: &[u8]) -> Result<EcPoint> {
        let mut ret = Self::init();
        unsafe { ecp_point_read_binary(&group.inner, &mut ret.inner, bin.as_ptr(), bin.len()) }.into_result()?;
        Ok(ret)
    }

    pub fn from_components(x: Mpi, y: Mpi) -> Result<EcPoint> {
        let mut ret = Self::init();

        unsafe {
            ret.inner.X = x.into_inner();
            ret.inner.Y = y.into_inner();
            mpi_lset(&mut ret.inner.Z, 1).into_result()?;
        };

        Ok(ret)
    }

    pub fn x(&self) -> Result<Mpi> {
        Mpi::copy(&self.inner.X)
    }

    pub fn y(&self) -> Result<Mpi> {
        Mpi::copy(&self.inner.Y)
    }

    pub fn is_zero(&self) -> Result<bool> {
        /*
        mbedtls_ecp_is_zero takes arg as non-const for no particular reason
        use this unsafe cast here to avoid having to take &mut self
         */
        match unsafe { ecp_is_zero(&self.inner as *const ecp_point as *mut ecp_point) } {
            0 => Ok(false),
            1 => Ok(true),
            _ => Err(Error::EcpInvalidKey),
        }
    }

    /// This function performs a scalar multiplication of a point by an integer: R = m *  P.
    ///
    /// This function does not accept a RNG so there is no blinding applied.
    #[deprecated(
        since = "0.12.3",
        note = "This function does not accept an RNG so it's vulnerable to side channel attacks.
Please use `mul_with_rng` instead."
    )]
    pub fn mul(&self, group: &mut EcGroup, k: &Mpi) -> Result<EcPoint> {
        // Note: mbedtls_ecp_mul performs point validation itself so we skip that here

        let mut ret = Self::init();

        unsafe {
            ecp_mul(
                &mut group.inner,
                &mut ret.inner,
                k.handle(),
                &self.inner,
                None,
                ::core::ptr::null_mut(),
            )
        }
        .into_result()?;

        Ok(ret)
    }

    /// This function performs a scalar multiplication of a point by an integer: `R = k * self`.
    ///
    /// It uses the group's base field operations to prevent timing attacks, executing the same sequence regardless of `k`.
    /// Some intermediate results are randomized using the provided RNG function for blinding.
    ///
    ///
    /// # Arguments
    ///
    /// * `group` - The elliptic curve group to use.
    /// * `k` - The integer scalar by which to multiply.
    /// * `rng` - The RNG used for blinding (randomizing some intermediate results) to defend side channel attacks.
    ///
    /// # Returns
    ///
    /// * `Result<EcPoint>` - The resulting point after multiplication on success.
    ///
    /// # Errors
    ///
    /// This function will return an error if:
    ///
    /// * `k` is not a valid private key, determined by mbedtls function [`mbedtls_ecp_check_privkey`]
    /// * `self` is not a valid public key, determined by mbedtls function [`mbedtls_ecp_check_pubkey`]
    /// * Memory allocation fails.
    /// * Any other kind of failure occurs during the execution of the underlying [`mbedtls_ecp_mul`] function.
    ///
    /// [`mbedtls_ecp_check_pubkey`]: https://github.com/fortanix/rust-mbedtls/blob/main/mbedtls-sys/vendor/include/mbedtls/ecp.h#L1115-L1143
    /// [`mbedtls_ecp_check_privkey`]: https://github.com/fortanix/rust-mbedtls/blob/main/mbedtls-sys/vendor/include/mbedtls/ecp.h#L1145-L1165
    /// [`mbedtls_ecp_mul`]: https://github.com/fortanix/rust-mbedtls/blob/main/mbedtls-sys/vendor/include/mbedtls/ecp.h#L933-L971
    pub fn mul_with_rng<F: crate::rng::Random>(&self, group: &mut EcGroup, k: &Mpi, rng: &mut F) -> Result<EcPoint> {
        // Note: mbedtls_ecp_mul performs point validation itself so we skip that here

        let mut ret = Self::init();

        unsafe {
            ecp_mul(
                &mut group.inner,
                &mut ret.inner,
                k.handle(),
                &self.inner,
                Some(F::call),
                rng.data_ptr(),
            )
        }
        .into_result()?;

        Ok(ret)
    }

    /// Compute pt1*k1 + pt2*k2 -- not const time
    pub fn muladd(group: &mut EcGroup, pt1: &EcPoint, k1: &Mpi, pt2: &EcPoint, k2: &Mpi) -> Result<EcPoint> {
        let mut ret = Self::init();

        if group.contains_point(&pt1)? == false {
            return Err(Error::EcpInvalidKey);
        }

        if group.contains_point(&pt2)? == false {
            return Err(Error::EcpInvalidKey);
        }

        unsafe {
            ecp_muladd(
                &mut group.inner,
                &mut ret.inner,
                k1.handle(),
                &pt1.inner,
                k2.handle(),
                &pt2.inner,
            )
        }
        .into_result()?;

        Ok(ret)
    }

    pub fn eq(&self, other: &EcPoint) -> Result<bool> {
        let r = unsafe { ecp_point_cmp(&self.inner, &other.inner) };

        match r {
            0 => Ok(true),
            ERR_ECP_BAD_INPUT_DATA => Ok(false),
            x => Err(Error::from_mbedtls_code(x)),
        }
    }

    /// This function checks equalness of two points in const time.
    ///
    /// The implementation is based on C mbedtls function [`mbedtls_ecp_point_cmp`].
    /// This new implementation ensures there is no shortcut when any of `x, y ,z` fields of two points is not equal.
    ///
    /// [`mbedtls_ecp_point_cmp`]: https://github.com/fortanix/rust-mbedtls/blob/main/mbedtls-sys/vendor/library/ecp.c#L809-L825
<<<<<<< HEAD
    pub fn eq_const_time(&self, other: &EcPoint) -> bool {
=======
    pub fn eq_const_time(&self, other: &EcPoint) -> Result<bool> {
>>>>>>> 114bbc9c
        unsafe {
            let x = Mpi::eq_const_time(
                UnsafeFrom::from(&self.inner.X as *const _).unwrap(),
                UnsafeFrom::from(&other.inner.X as *const _).unwrap(),
            );
            let y = Mpi::eq_const_time(
                UnsafeFrom::from(&self.inner.Y as *const _).unwrap(),
                UnsafeFrom::from(&other.inner.Y as *const _).unwrap(),
            );
            let z = Mpi::eq_const_time(
                UnsafeFrom::from(&self.inner.Z as *const _).unwrap(),
                UnsafeFrom::from(&other.inner.Z as *const _).unwrap(),
            );
            match (x, y, z) {
                (Ok(true), Ok(true), Ok(true)) => Ok(true),
                (Ok(_), Ok(_), Ok(_)) => Ok(false),
                (Ok(_), Ok(_), Err(e)) => Err(e),
                (Ok(_), Err(e), _) => Err(e),
                (Err(e), _, _) => Err(e),
            }
        }
    }

    pub fn to_binary(&self, group: &EcGroup, compressed: bool) -> Result<Vec<u8>> {
        /*
        We know biggest group supported is P-521 so just allocate a
        vector big enough and then resize it down to the actual output
        length

        ceil(521/8) == 66
        OS2ECP format is header byte + 2 point elements (or 1 if compressed)
        so max size is 66*2+1 = 133
         */
        let mut olen = 0;
        let mut buf = vec![0u8; 133];

        let format = if compressed { ECP_PF_COMPRESSED } else { ECP_PF_UNCOMPRESSED };

        unsafe { ecp_point_write_binary(&group.inner, &self.inner, format, &mut olen, buf.as_mut_ptr(), buf.len()) }
            .into_result()?;

        assert!(olen <= buf.len());

        buf.truncate(olen);
        Ok(buf)
    }
}

#[cfg(test)]
mod tests {

    use crate::bignum::Mpi;
    use crate::ecp::{EcGroup, EcPoint};
    use crate::pk::EcGroupId;

    #[test]
    fn test_ec_group() {
        let secp256r1 = EcGroup::new(EcGroupId::SecP256R1).unwrap();

        assert_eq!(secp256r1.group_id().unwrap(), EcGroupId::SecP256R1);

        let p = secp256r1.p().unwrap().to_binary().unwrap();

        let p256 = vec![
            0xFF, 0xFF, 0xFF, 0xFF, 0x00, 0x00, 0x00, 0x01, 0x00, 0x00, 0x00, 0x00, 0x00, 0x00, 0x00, 0x00, 0x00, 0x00, 0x00,
            0x00, 0xFF, 0xFF, 0xFF, 0xFF, 0xFF, 0xFF, 0xFF, 0xFF, 0xFF, 0xFF, 0xFF, 0xFF,
        ];

        assert_eq!(p, p256);

        assert_eq!(secp256r1.cofactor().unwrap(), 1);

        let copy = EcGroup::from_parameters(
            secp256r1.p().unwrap(),
            secp256r1.a().unwrap(),
            secp256r1.b().unwrap(),
            secp256r1.generator().unwrap().x().unwrap(),
            secp256r1.generator().unwrap().y().unwrap(),
            secp256r1.order().unwrap(),
        )
        .unwrap();

        assert!(secp256r1 == copy); //can't use assert_eq as EcGroup doesn't
                                    // impl Debug
    }

    // FIXME: very slow on SGX https://github.com/fortanix/rust-mbedtls/issues/134
    #[cfg_attr(target_env = "sgx", ignore)]
    #[test]
    fn test_ec_compressed_points() {
        let groups = [
            EcGroupId::Bp256R1,
            EcGroupId::Bp384R1,
            EcGroupId::Bp512R1,
            EcGroupId::SecP192K1,
            EcGroupId::SecP192R1,
            EcGroupId::SecP224K1,
            EcGroupId::SecP224R1,
            EcGroupId::SecP256K1,
            EcGroupId::SecP256R1,
            EcGroupId::SecP384R1,
            EcGroupId::SecP521R1,
        ];

        let mut k = Mpi::new(0xB00FB00F).unwrap();

        for group_id in &groups {
            let mut group = EcGroup::new(*group_id).unwrap();

            let p_len = group.p().unwrap().byte_length().unwrap();

            let generator = group.generator().unwrap();

            for i in 0..32 {
                k += i;

                let pt = generator
                    .mul_with_rng(&mut group, &k, &mut crate::test_support::rand::test_rng())
                    .unwrap();

                let uncompressed_pt = pt.to_binary(&group, false).unwrap();
                assert_eq!(uncompressed_pt.len(), 1 + p_len * 2);

                let pt_u = EcPoint::from_binary(&group, &uncompressed_pt).unwrap();
                assert_eq!(pt_u.x().unwrap(), pt.x().unwrap());
                assert_eq!(pt_u.y().unwrap(), pt.y().unwrap());

                let compressed_pt = pt.to_binary(&group, true).unwrap();
                assert_eq!(compressed_pt.len(), 1 + p_len);

                let pt_c = EcPoint::from_binary(&group, &compressed_pt).unwrap();
                assert_eq!(pt_c.x().unwrap(), pt.x().unwrap());
                assert_eq!(pt_c.y().unwrap(), pt.y().unwrap());
            }
        }
    }

    #[test]
    #[cfg(feature = "std")]
    fn test_ecp_encode() {
        use std::str::FromStr;

        let mut secp256k1 = EcGroup::new(EcGroupId::SecP256K1).unwrap();
        let bitlen = secp256k1.p().unwrap().bit_length().unwrap();
        let g = secp256k1.generator().unwrap();
        assert_eq!(g.is_zero().unwrap(), false);

        let k = Mpi::new(0xC3FF2).unwrap();
        let pt = g
            .mul_with_rng(&mut secp256k1, &k, &mut crate::test_support::rand::test_rng())
            .unwrap();

        let pt_uncompressed = pt.to_binary(&secp256k1, false).unwrap();
        assert_eq!(pt_uncompressed.len(), 1 + 2 * (bitlen / 8));
        let rec_pt = EcPoint::from_binary(&secp256k1, &pt_uncompressed).unwrap();
        assert_eq!(pt.eq(&rec_pt).unwrap(), true);

        let pt_compressed = pt.to_binary(&secp256k1, true).unwrap();
        assert_eq!(pt_compressed.len(), 1 + bitlen / 8);
        let rec_pt = EcPoint::from_binary(&secp256k1, &pt_compressed).unwrap();
        assert_eq!(pt.eq(&rec_pt).unwrap(), true);

        let affine_x = pt.x().unwrap();
        assert_eq!(
            affine_x,
            Mpi::from_str("0x1E248FB0AB87942E4B74446F7C9CD151468919B525C108759876F806CA2FFC87").unwrap()
        );
        let affine_y = pt.y().unwrap();
        assert_eq!(
            affine_y,
            Mpi::from_str("0x821F40015051C2E37E85A97D96B83A9948FB108E06C98F5AD2CF275C8A9B004B").unwrap()
        );
        let pt_from_components = EcPoint::from_components(affine_x, affine_y).unwrap();
        assert!(pt.eq(&pt_from_components).unwrap());
    }

    #[test]
    #[cfg(feature = "std")]
    fn test_custom_curves() {
        use std::str::FromStr;

        // Check that various invalid curves cannot be created

        // this is secp112r1
        let p = Mpi::from_str("0xDB7C2ABF62E35E668076BEAD208B").unwrap();
        let a = Mpi::from_str("0xDB7C2ABF62E35E668076BEAD2088").unwrap();
        let b = Mpi::from_str("0x659EF8BA043916EEDE8911702B22").unwrap();
        let g_x = Mpi::from_str("0x09487239995A5EE76B55F9C2F098").unwrap();
        let g_y = Mpi::from_str("0xA89CE5AF8724C0A23E0E0FF77500").unwrap();
        let order = Mpi::from_str("0xDB7C2ABF62E35E7628DFAC6561C5").unwrap();

        // correct parameters are accepted
        assert!(EcGroup::from_parameters(p.clone(), a.clone(), b.clone(), g_x.clone(), g_y.clone(), order.clone()).is_ok());

        // swap (x,y) in generator
        assert!(EcGroup::from_parameters(p.clone(), a.clone(), b.clone(), g_y.clone(), g_x.clone(), order.clone()).is_err());

        // swap (a,b) in equation
        assert!(EcGroup::from_parameters(p.clone(), b.clone(), a.clone(), g_x.clone(), g_y.clone(), order.clone()).is_err());

        // pass p as the order
        assert!(EcGroup::from_parameters(p.clone(), b.clone(), a.clone(), g_x.clone(), g_y.clone(), p.clone()).is_err());

        // invalid order
        let order_p_3 = (&order + &Mpi::new(3).unwrap()).unwrap();
        assert!(
            EcGroup::from_parameters(p.clone().clone(), b.clone(), a.clone(), g_x.clone(), g_y.clone(), order_p_3).is_err()
        );
    }

    #[test]
    #[cfg(feature = "std")]
    fn test_gost_sign() {
        use std::str::FromStr;

        // Test from RFC 7901
        let p = Mpi::from_str("0x8000000000000000000000000000000000000000000000000000000000000431").unwrap();
        let a = Mpi::from_str("7").unwrap();
        let b = Mpi::from_str("0x5FBFF498AA938CE739B8E022FBAFEF40563F6E6A3472FC2A514C0CE9DAE23B7E").unwrap();
        let order = Mpi::from_str("0x8000000000000000000000000000000150FE8A1892976154C59CFC193ACCF5B3").unwrap();
        let g_x = Mpi::from_str("2").unwrap();
        let g_y = Mpi::from_str("0x8E2A8A0E65147D4BD6316030E16D19C85C97F0A9CA267122B96ABBCEA7E8FC8").unwrap();

        let mut gost = EcGroup::from_parameters(p.clone(), a, b, g_x, g_y, order.clone()).unwrap();

        let gost_g = gost.generator().unwrap();

        let d = Mpi::from_str("0x7A929ADE789BB9BE10ED359DD39A72C11B60961F49397EEE1D19CE9891EC3B28").unwrap();

        let pubkey = gost_g
            .mul_with_rng(&mut gost, &d, &mut crate::test_support::rand::test_rng())
            .unwrap();

        let pubkey_x = pubkey.x().unwrap();
        let pubkey_y = pubkey.y().unwrap();

        let exp_pub_x = Mpi::from_str("0x7F2B49E270DB6D90D8595BEC458B50C58585BA1D4E9B788F6689DBD8E56FD80B").unwrap();
        let exp_pub_y = Mpi::from_str("0x26F1B489D6701DD185C8413A977B3CBBAF64D1C593D26627DFFB101A87FF77DA").unwrap();

        assert_eq!(pubkey_x, exp_pub_x);
        assert_eq!(pubkey_y, exp_pub_y);

        let k = Mpi::from_str("0x77105C9B20BCD3122823C8CF6FCC7B956DE33814E95B7FE64FED924594DCEAB3").unwrap();

        let gk = gost_g
            .mul_with_rng(&mut gost, &k, &mut crate::test_support::rand::test_rng())
            .unwrap();

        let exp_gk_x = Mpi::from_str("0x41AA28D2F1AB148280CD9ED56FEDA41974053554A42767B83AD043FD39DC0493");
        let exp_gk_y = Mpi::from_str("0x489C375A9941A3049E33B34361DD204172AD98C3E5916DE27695D22A61FAE46E");

        assert_eq!(gk.x(), exp_gk_x);
        assert_eq!(gk.y(), exp_gk_y);

        let hm = Mpi::from_str("0x2DFBC1B372D89A1188C09C52E0EEC61FCE52032AB1022E8E67ECE6672B043EE5").unwrap();

        let mut e = hm.modulo(&order).unwrap();

        if e == Mpi::new(0).unwrap() {
            e = Mpi::new(1).unwrap();
        }

        let r = gk.x().unwrap();

        //s = (r * d + k * e) mod q

        let rd = (&r * &d).unwrap();
        let ke = (&k * &e).unwrap();
        let s = ((&rd + &ke).unwrap()).modulo(&order).unwrap();

        let exp_r = Mpi::from_str("0x41AA28D2F1AB148280CD9ED56FEDA41974053554A42767B83AD043FD39DC0493").unwrap();
        let exp_s = Mpi::from_str("0x1456C64BA4642A1653C235A98A60249BCD6D3F746B631DF928014F6C5BF9C40").unwrap();

        assert_eq!(r, exp_r);
        assert_eq!(s, exp_s);

        // now verify the signature

        let v = e.modinv(&order).unwrap();

        let z1 = (&s * &v).unwrap().modulo(&order).unwrap();
        let z2 = (&order - &((&r * &v).unwrap().modulo(&order).unwrap())).unwrap();

        let c = EcPoint::muladd(&mut gost, &gost_g, &z1, &pubkey, &z2).unwrap();

        let xr = c.x().unwrap().modulo(&order).unwrap();

        assert_eq!(xr, r);
    }

    #[test]
    fn test_ecp_const_eq() {
        let secp256r1 = EcGroup::new(EcGroupId::SecP256R1).unwrap();
        let g = secp256r1.generator().unwrap();
        let zero = EcPoint::new().unwrap();
        assert!(g.eq(&g).unwrap());
        assert!(zero.eq(&zero).unwrap());
        assert!(!g.eq(&zero).unwrap());
        assert!(g.eq_const_time(&g).unwrap());
        assert!(zero.eq_const_time(&zero).unwrap());
        assert!(!g.eq_const_time(&zero).unwrap());
    }

    #[test]
    fn test_ecp_mul() {
        let mut secp256r1 = EcGroup::new(EcGroupId::SecP256R1).unwrap();

        let g = secp256r1.generator().unwrap();
        assert_eq!(g.is_zero().unwrap(), false);

        let k = Mpi::new(380689).unwrap();
        let half_k = Mpi::new(617).unwrap();

        /*
        Basic sanity check - multiplying twice by k is same as multiply by k**2
         */
        let pt1 = g
            .mul_with_rng(&mut secp256r1, &k, &mut crate::test_support::rand::test_rng())
            .unwrap();
        assert_eq!(pt1.is_zero().unwrap(), false);

        let pt2 = g
            .mul_with_rng(&mut secp256r1, &half_k, &mut crate::test_support::rand::test_rng())
            .unwrap();
        assert_eq!(pt2.is_zero().unwrap(), false);
        assert_eq!(pt1.eq(&pt2).unwrap(), false);

        let pt3 = pt2
            .mul_with_rng(&mut secp256r1, &half_k, &mut crate::test_support::rand::test_rng())
            .unwrap();
        assert_eq!(pt1.eq(&pt3).unwrap(), true);
        assert_eq!(pt3.eq(&pt1).unwrap(), true);

        assert_eq!(secp256r1.contains_point(&pt3).unwrap(), true);
        let secp256k1 = EcGroup::new(EcGroupId::SecP256K1).unwrap();
        assert_eq!(secp256k1.contains_point(&pt3).unwrap(), false);
    }

    #[test]
    fn test_ecp_mul_add() {
        let mut group1 = EcGroup::new(EcGroupId::SecP256R1).unwrap();
        let mut group2 = group1.clone();

        let g = group1.generator().unwrap();

        let k1 = Mpi::new(1212238156).unwrap();
        let k2 = Mpi::new(1163020627).unwrap();

        // Test that k1*g + k2*g == k2*g + k1*g
        let pt1 = EcPoint::muladd(&mut group1, &g, &k2, &g, &k1).unwrap();
        let pt2 = EcPoint::muladd(&mut group2, &g, &k1, &g, &k2).unwrap();
        assert_eq!(pt1.eq(&pt2).unwrap(), true);

        let pt3 = pt1.clone();
        assert_eq!(pt2.eq(&pt3).unwrap(), true);
    }

    #[cfg(feature = "std")]
    struct Params<'a> {
        p: &'a str,
        a: &'a str,
        b: &'a str,
        g_x: &'a str,
        g_y: &'a str,
        n: &'a str,
    }

    #[cfg(feature = "std")]
    impl Into<super::Result<EcGroup>> for Params<'_> {
        fn into(self) -> super::Result<EcGroup> {
            use std::str::FromStr;
            EcGroup::from_parameters(
                Mpi::from_str(self.p)?,
                Mpi::from_str(self.a)?,
                Mpi::from_str(self.b)?,
                Mpi::from_str(self.g_x)?,
                Mpi::from_str(self.g_y)?,
                Mpi::from_str(self.n)?,
            )
        }
    }

    #[test]
    #[cfg(feature = "std")]
    fn pathological_parameters() {
        // y² = x³ mod 7 (note  a == b == 0)
        let singular: super::Result<_> = Params {
            p: "0x07",
            a: "0x00",
            b: "0x00",
            g_x: "0x01",
            g_y: "0x02",
            n: "0x0b",
        }
        .into();
        assert!(singular.is_err());
    }

    #[test]
    #[cfg(feature = "std")]
    fn bad_generators() {
        // y² = x³ + x + 6 (mod 7) with bad generator (1, 2) and prime order 11
        let small_curve: super::Result<_> = Params {
            p: "0x07",
            a: "0x01",
            b: "0x06",
            g_x: "0x01",
            g_y: "0x02",
            n: "0x0b",
        }
        .into();
        assert!(small_curve.is_err());

        // y² = x³ + x + 6 (mod 7) with bad generator (0, 0) and prime order 11
        let small_curve_zero_gen: super::Result<_> = Params {
            p: "0x07",
            a: "0x01",
            b: "0x06",
            g_x: "0x00",
            g_y: "0x00",
            n: "0x0b",
        }
        .into();
        assert!(small_curve_zero_gen.is_err());
    }

    #[test]
    #[cfg(feature = "std")]
    fn unknown_cofactor() {
        // y² = x³ + x + 6 (mod 7)  with generator (1, 6) and prime order 11
        let small_curve: super::Result<_> = Params {
            p: "0x07",
            a: "0x01",
            b: "0x06",
            g_x: "0x01",
            g_y: "0x06",
            n: "0x0b",
        }
        .into();
        assert!(small_curve.unwrap().cofactor().is_err());
    }

    #[test]
    #[cfg(feature = "std")]
    fn zero_params_curves() {
        use super::Result;
        // Barreto-Naehrig 254, note a = 0
        let bn254: Result<_> = Params {
            p: "0x2523648240000001BA344D80000000086121000000000013A700000000000013",
            a: "0x0000000000000000000000000000000000000000000000000000000000000000",
            b: "0x0000000000000000000000000000000000000000000000000000000000000002",
            g_x: "0x2523648240000001BA344D80000000086121000000000013A700000000000012",
            g_y: "0x0000000000000000000000000000000000000000000000000000000000000001",
            n: "0x2523648240000001BA344D8000000007FF9F800000000010A10000000000000D",
        }
        .into();
        assert!(bn254.is_ok());

        // Prescribed embedded degree of 12, BLS12-381
        let bls12_381: Result<_> = Params {
            p: "0x1a0111ea397fe69a4b1ba7b6434bacd764774b84f38512bf6730d2a0f6b0f6241eabfffeb153ffffb9feffffffffaaab",
            a: "0x00",
            b: "0x04",
            g_x: "0x17F1D3A73197D7942695638C4FA9AC0FC3688C4F9774B905A14E3A3F171BAC586C55E83FF97A1AEFFB3AF00ADB22C6BB",
            g_y: "0x08B3F481E3AAA0F1A09E30ED741D8AE4FCF5E095D5D00AF600DB18CB2C04B3EDD03CC744A2888AE40CAA232946C5E7E1",
            n: "0x73EDA753299D7D483339D80809A1D80553BDA402FFFE5BFEFFFFFFFF00000001",
        }
        .into();
        assert!(bls12_381.is_ok());

        // Fp256BN
        let fp256_bn: Result<_> = Params {
            p: "0xfffffffffffcf0cd46e5f25eee71a49f0cdc65fb12980a82d3292ddbaed33013",
            a: "0x00",
            b: "0x03",
            g_x: "0x01",
            g_y: "0x02",
            n: "0xfffffffffffcf0cd46e5f25eee71a49e0cdc65fb1299921af62d536cd10b500d",
        }
        .into();
        assert!(fp256_bn.is_ok());

        // id-GostR3410-2001-CryptoPro-C-ParamSet, note g_x = 0
        let gost_r3410: Result<_> = Params {
            p: "0x9b9f605f5a858107ab1ec85e6b41c8aacf846e86789051d37998f7b9022d759b",
            a: "0x9b9f605f5a858107ab1ec85e6b41c8aacf846e86789051d37998f7b9022d7598",
            b: "0x805a",
            g_x: "0x00",
            g_y: "0x41ece55743711a8c3cbf3783cd08c0ee4d4dc440d4641a8f366e550dfdb3bb67",
            n: "0x9b9f605f5a858107ab1ec85e6b41c8aa582ca3511eddfb74f02f3a6598980bb9",
        }
        .into();
        assert!(gost_r3410.is_ok());

        // secp256k1 (Bitcoin), note a = 0
        let my_secp256k1: Result<EcGroup> = Params {
            p: "0xfffffffffffffffffffffffffffffffffffffffffffffffffffffffefffffc2f",
            a: "0x0000000000000000000000000000000000000000000000000000000000000000",
            b: "0x0000000000000000000000000000000000000000000000000000000000000007",
            g_x: "0x79be667ef9dcbbac55a06295ce870b07029bfcdb2dce28d959f2815b16f81798",
            g_y: "0x483ada7726a3c4655da4fbfc0e1108a8fd17b448a68554199c47d08ffb10d4b8",
            n: "0xfffffffffffffffffffffffffffffffebaaedce6af48a03bbfd25e8cd0364141",
        }
        .into();
        assert!(my_secp256k1.is_ok());
        let my_secp256k1 = my_secp256k1.unwrap();

        // We compare against the known SecP256K1
        let secp256k1 = EcGroup::new(EcGroupId::SecP256K1).unwrap();
        assert!(my_secp256k1.p() == secp256k1.p());
        assert!(my_secp256k1.a() == secp256k1.a());
        assert!(my_secp256k1.b() == secp256k1.b());
        assert!(my_secp256k1.generator() == secp256k1.generator());
        assert!(my_secp256k1.order() == secp256k1.order());
    }
}<|MERGE_RESOLUTION|>--- conflicted
+++ resolved
@@ -7,7 +7,6 @@
  * according to those terms. */
 
 use crate::error::{Error, IntoResult, Result};
-use crate::private::UnsafeFrom;
 use core::convert::TryFrom;
 use mbedtls_sys::*;
 
@@ -441,31 +440,16 @@
     /// This new implementation ensures there is no shortcut when any of `x, y ,z` fields of two points is not equal.
     ///
     /// [`mbedtls_ecp_point_cmp`]: https://github.com/fortanix/rust-mbedtls/blob/main/mbedtls-sys/vendor/library/ecp.c#L809-L825
-<<<<<<< HEAD
-    pub fn eq_const_time(&self, other: &EcPoint) -> bool {
-=======
     pub fn eq_const_time(&self, other: &EcPoint) -> Result<bool> {
->>>>>>> 114bbc9c
-        unsafe {
-            let x = Mpi::eq_const_time(
-                UnsafeFrom::from(&self.inner.X as *const _).unwrap(),
-                UnsafeFrom::from(&other.inner.X as *const _).unwrap(),
-            );
-            let y = Mpi::eq_const_time(
-                UnsafeFrom::from(&self.inner.Y as *const _).unwrap(),
-                UnsafeFrom::from(&other.inner.Y as *const _).unwrap(),
-            );
-            let z = Mpi::eq_const_time(
-                UnsafeFrom::from(&self.inner.Z as *const _).unwrap(),
-                UnsafeFrom::from(&other.inner.Z as *const _).unwrap(),
-            );
-            match (x, y, z) {
-                (Ok(true), Ok(true), Ok(true)) => Ok(true),
-                (Ok(_), Ok(_), Ok(_)) => Ok(false),
-                (Ok(_), Ok(_), Err(e)) => Err(e),
-                (Ok(_), Err(e), _) => Err(e),
-                (Err(e), _, _) => Err(e),
-            }
+        let x = crate::bignum::mpi_inner_eq_const_time(&self.inner.X, &other.inner.X);
+        let y = crate::bignum::mpi_inner_eq_const_time(&self.inner.Y, &other.inner.Y);
+        let z = crate::bignum::mpi_inner_eq_const_time(&self.inner.Z, &other.inner.Z);
+        match (x, y, z) {
+            (Ok(true), Ok(true), Ok(true)) => Ok(true),
+            (Ok(_), Ok(_), Ok(_)) => Ok(false),
+            (Ok(_), Ok(_), Err(e)) => Err(e),
+            (Ok(_), Err(e), _) => Err(e),
+            (Err(e), _, _) => Err(e),
         }
     }
 
