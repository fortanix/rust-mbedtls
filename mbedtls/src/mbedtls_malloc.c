--- conflicted
+++ resolved
@@ -33,8 +33,6 @@
 
 extern void APPEND_METADATA_HASH(forward_mbedtls_free)( void *ptr ) {
     mbedtls_free(ptr);
-<<<<<<< HEAD
-=======
 }
 
 extern void *forward_calloc(size_t n, size_t size) {
@@ -43,5 +41,4 @@
 
 extern void forward_free(void *ptr) {
     return free(ptr);
->>>>>>> d225d91b
 }